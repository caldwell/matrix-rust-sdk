--- conflicted
+++ resolved
@@ -764,11 +764,7 @@
         identities::IdentityManager,
         machine::testing::response_from_file,
         olm::{PrivateCrossSigningIdentity, ReadOnlyAccount},
-<<<<<<< HEAD
-        store::{IntoCryptoStore, MemoryStore, Store},
-=======
         store::{CryptoStoreWrapper, MemoryStore, Store},
->>>>>>> 9174f120
         types::DeviceKeys,
         verification::VerificationMachine,
         UploadSigningKeysRequest,
@@ -790,22 +786,10 @@
         let identity = PrivateCrossSigningIdentity::new(user_id().into()).await;
         let identity = Arc::new(Mutex::new(identity));
         let user_id = user_id().to_owned();
-<<<<<<< HEAD
-        let account = ReadOnlyAccount::new(&user_id, device_id());
-        let store = MemoryStore::new().into_crypto_store();
-        let verification = VerificationMachine::new(account, identity.clone(), store);
-        let store = Store::new(
-            user_id.clone(),
-            identity,
-            MemoryStore::new().into_crypto_store(),
-            verification,
-        );
-=======
         let account = ReadOnlyAccount::with_device_id(&user_id, device_id());
         let store = Arc::new(CryptoStoreWrapper::new(&user_id, MemoryStore::new()));
         let verification = VerificationMachine::new(account, identity.clone(), store.clone());
         let store = Store::new(user_id.clone(), identity, store, verification);
->>>>>>> 9174f120
         IdentityManager::new(user_id, device_id().into(), store)
     }
 
