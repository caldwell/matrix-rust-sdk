--- conflicted
+++ resolved
@@ -15,22 +15,12 @@
 
 use std::convert::TryFrom;
 
-<<<<<<< HEAD
-use crate::events::presence::{PresenceEvent, PresenceEventContent, PresenceState};
-use crate::events::room::{
-    member::{MemberEventContent, MembershipChange, MembershipState},
-    power_levels::PowerLevelsEventContent,
-};
+use crate::events::presence::{PresenceEvent, PresenceState};
+use crate::events::room::member::MemberEventContent;
 use crate::events::StateEventStub;
 use crate::identifiers::{RoomId, UserId};
-=======
-use crate::events::collections::all::Event;
-use crate::events::presence::{PresenceEvent, PresenceState};
-use crate::events::room::member::MemberEvent;
-use crate::identifiers::UserId;
->>>>>>> 05a41d3b
-
-use crate::js_int::{int, Int, UInt};
+
+use crate::js_int::{Int, UInt};
 use serde::{Deserialize, Serialize};
 
 // Notes: if Alice invites Bob into a room we will get an event with the sender as Alice and the state key as Bob.
@@ -62,12 +52,8 @@
     pub power_level: Option<Int>,
     /// The normalized power level of this `RoomMember` (0-100).
     pub power_level_norm: Option<Int>,
-    /// The `MembershipState` of this `RoomMember`.
-    pub membership: MembershipState,
     /// The human readable name of this room member.
     pub name: String,
-<<<<<<< HEAD
-=======
     // FIXME: The docstring below is currently a lie since we only store the initial event that
     // creates the member (the one we pass to RoomMember::new).
     //
@@ -77,9 +63,7 @@
     //
     // Needs design.
     /// The events that created the state of this room member.
-    #[serde(deserialize_with = "super::event_deser::deserialize_events")]
-    pub events: Vec<Event>,
->>>>>>> 05a41d3b
+    pub events: Vec<StateEventStub<MemberEventContent>>,
     /// The `PresenceEvent`s connected to this user.
     pub presence_events: Vec<PresenceEvent>,
 }
@@ -113,8 +97,8 @@
             typing: None,
             power_level: None,
             power_level_norm: None,
-            membership: event.content.membership,
-            presence_events: vec![],
+            presence_events: Vec::default(),
+            events: vec![event.clone()],
         }
     }
 
@@ -140,52 +124,8 @@
             .unwrap_or_else(|| format!("{}", self.user_id))
     }
 
-<<<<<<< HEAD
-    /// Handle profile updates.
-    pub(crate) fn update_profile(&mut self, event: &StateEventStub<MemberEventContent>) -> bool {
-        use MembershipChange::*;
-
-        match event.membership_change() {
-            // we assume that the profile has changed
-            ProfileChanged { .. } => {
-                self.display_name = event.content.displayname.clone();
-                self.avatar_url = event.content.avatar_url.clone();
-                true
-            }
-
-            // We're only interested in profile changes here.
-            _ => false,
-        }
-    }
-
-    pub fn update_power(
-        &mut self,
-        event: &StateEventStub<PowerLevelsEventContent>,
-        max_power: Int,
-    ) -> bool {
-        let changed;
-        if let Some(user_power) = event.content.users.get(&self.user_id) {
-            changed = self.power_level != Some(*user_power);
-            self.power_level = Some(*user_power);
-        } else {
-            changed = self.power_level != Some(event.content.users_default);
-            self.power_level = Some(event.content.users_default);
-        }
-
-        if max_power > int!(0) {
-            self.power_level_norm = Some((self.power_level.unwrap() * int!(100)) / max_power);
-        }
-
-        changed
-    }
-
-    /// If the current `PresenceEvent` updated the state of this `User`.
-    ///
-    /// Returns true if the specific users presence has changed, false otherwise.
-=======
     /// Get the disambiguated display name for the member which is as ergonomic as possible while
     /// still guaranteeing it is unique.
->>>>>>> 05a41d3b
     ///
     /// If the member's display name is currently ambiguous (i.e. shared by other room members),
     /// this method will return the same result as `RoomMember::unique_name`. Otherwise, this
@@ -245,8 +185,8 @@
         let room_id = test_room_id();
 
         let mut response = EventBuilder::default()
-            .add_state_event(EventsJson::Member)
-            .add_state_event(EventsJson::PowerLevels)
+            .add_room_event(EventsJson::Member)
+            .add_room_event(EventsJson::PowerLevels)
             .build_sync_response();
 
         client.receive_sync_response(&mut response).await.unwrap();
@@ -268,10 +208,10 @@
 
         let mut builder = EventBuilder::default();
         let mut initial_response = builder
-            .add_room_event(EventsJson::Member, RoomEvent::RoomMember)
+            .add_room_event(EventsJson::Member)
             .build_sync_response();
         let mut name_change_response = builder
-            .add_room_event(EventsJson::MemberNameChange, RoomEvent::RoomMember)
+            .add_room_event(EventsJson::MemberNameChange)
             .build_sync_response();
 
         client
@@ -318,8 +258,8 @@
         let room_id = test_room_id();
 
         let mut response = EventBuilder::default()
-            .add_state_event(EventsJson::Member)
-            .add_state_event(EventsJson::PowerLevels)
+            .add_room_event(EventsJson::Member)
+            .add_room_event(EventsJson::PowerLevels)
             .add_presence_event(EventsJson::Presence)
             .build_sync_response();
 
